--- conflicted
+++ resolved
@@ -50,44 +50,24 @@
   ObjectPool* obj_pool_;
 
   std::vector<TupleDescBuilder*> tuples_descs_;
-<<<<<<< HEAD
+  TDescriptorTable thrift_desc_tbl_;
 
   TTupleDescriptor BuildTuple(
       const std::vector<ColumnType>& slot_types, TDescriptorTable* thrift_desc_tbl,
       int* tuple_id, int* slot_id);
-=======
-  TDescriptorTable thrift_desc_tbl_;
->>>>>>> 113f88d2
 };
 
 class TupleDescBuilder {
  public:
-<<<<<<< HEAD
   TupleDescBuilder& operator<< (const ColumnType& slot_type) {
     slot_types_.push_back(slot_type);
-=======
-  struct Slot {
-    Slot(ColumnType type, bool mat = true)
-      : slot_type(type), materialized(mat) {}
-    ColumnType slot_type;
-    bool materialized;
-  };
-
-  TupleDescBuilder& operator<< (ColumnType slot_type) {
-    slots_.push_back(Slot(slot_type));
     return *this;
   }
 
-  TupleDescBuilder& AddSlot(ColumnType slot_type, bool materialized) {
-    slots_.push_back(Slot(slot_type, materialized));
->>>>>>> 113f88d2
-    return *this;
-  }
-
-  std::vector<Slot> slots() const { return slots_; }
+  std::vector<ColumnType> slot_types() const { return slot_types_; }
 
  private:
-  std::vector<Slot> slots_;
+  std::vector<ColumnType> slot_types_;
 };
 
 }
